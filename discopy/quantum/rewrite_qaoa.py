--- conflicted
+++ resolved
@@ -273,21 +273,10 @@
 def simplify_inner(diagram: discopy.quantum.zx.Diagram, inner_symbol, outer_symbol):
     # diagram.draw()
     pyzx_final = diagram.to_pyzx()
-<<<<<<< HEAD
     print("Before doing anything")
     draw(pyzx_final)
     zx.simplify.clifford_simp(pyzx_final)
-=======
-    draw(pyzx_final)
-    zx.to_gh(pyzx_final)
-    #while True:
-    #    i1 = zx.id_simp(pyzx_final)
-    #    i2 = zx.spider_simp(pyzx_final)
-    #    if i1+i2==0: break
-    zx.clifford_simp(pyzx_final)
-    a = pyzx_final.to_matrix()
-    print(sympy.simplify(a[0]))
->>>>>>> 59fc0dab
+
     print("Before the bialg replace")
     draw(pyzx_final)
     cycle = find_bialg_reverse(pyzx_final)
@@ -298,8 +287,6 @@
     zx.simplify.clifford_simp(pyzx_final)
     print("After clifford_simp")
     draw(pyzx_final)
-<<<<<<< HEAD
-
     pyzx_final = bad_heuristic_are_phases_zero(pyzx_final, outer_symbol)
     print("After bad phase heuristic")
     draw(pyzx_final)
@@ -307,13 +294,7 @@
     zx.simplify.clifford_simp(pyzx_final)
     print("After clifford_simp")
     draw(pyzx_final)
-=======
-    a = pyzx_final.to_matrix()
-    print(sympy.simplify(a[0]))
-    print("subing", 0.2, 0.5)
-    print(a[0][0].subs(outer_symbol, 0.2).subs(inner_symbol, 0.2))
-    print("result", sympy.simplify(a[0][0].subs(outer_symbol, 0.5).subs(inner_symbol, 1)))
->>>>>>> 59fc0dab
+
     # zx.simplify.id_simp(pyzx_final)
     d = discopy.quantum.zx.Diagram.from_pyzx(pyzx_final)
     d.draw()
