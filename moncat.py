# -*- coding: utf-8 -*-

"""
Implements the free dagger monoidal category.

We can check the axioms for dagger monoidal categories, up to interchanger.

>>> x, y, z, w = Ty('x'), Ty('y'), Ty('z'), Ty('w')
>>> f0, f1 = Box('f0', x, y), Box('f1', z, w)
>>> d = Id(x) @ f1 >> f0 @ Id(w)
>>> assert d == (f0 @ f1).interchange(0, 1)
>>> assert f0 @ f1 == d.interchange(0, 1)
>>> assert (f0 @ f1).dagger().dagger() == f0 @ f1
>>> assert (f0 @ f1).dagger().interchange(0, 1) == f0.dagger() @ f1.dagger()

We can check the Eckerman-Hilton argument, up to interchanger.

>>> s0, s1 = Box('s0', Ty(), Ty()), Box('s1', Ty(), Ty())
>>> assert s0 @ s1 == s0 >> s1 == (s1 @ s0).interchange(0, 1)
>>> assert s1 @ s0 == s1 >> s0 == (s0 @ s1).interchange(0, 1)
"""

import os
import tempfile
from PIL import Image
import matplotlib.pyplot as plt
from matplotlib.path import Path
from matplotlib.patches import PathPatch
import networkx as nx
from discopy import cat, messages
from discopy.cat import Ob, Functor, Quiver, AxiomError


class Ty(Ob):
    """
    Implements a type as a list of :class:`discopy.cat.Ob`, used as domain and
    codomain for :class:`moncat.Diagram`.
    Types are the free monoid on objects with product
    :code:`@` and unit :code:`Ty()`.

    Parameters
    ----------
    objects : list of :class:`discopy.cat.Ob`
        List of objects or object names.

    Important
    ---------
    Elements that are not instance of :class:`discopy.cat.Ob` are implicitly
    taken to be the name of an object, i.e.
    :code:`Ty('x', 'y') == Ty(Ob('x'), Ob('y'))`.

    Notes
    -----
    We can check the axioms for a monoid.

    >>> x, y, z, unit = Ty('x'), Ty('y'), Ty('z'), Ty()
    >>> assert x @ unit == x == unit @ x
    >>> assert (x @ y) @ z == x @ y @ z == x @ (y @ z)
    """
    @property
    def objects(self):
        """
        List of objects forming a type.

        Note
        ----

        A type may be sliced into subtypes.

        >>> t = Ty('x', 'y', 'z')
        >>> assert t[0] == Ob('x')
        >>> assert t[:1] == Ty('x')
        >>> assert t[1:] == Ty('y', 'z')

        """
        return list(self._objects)

    def tensor(self, other):
        """
        Returns the tensor of two types, i.e. the concatenation of their lists
        of objects. This is called with the binary operator `@`.

        >>> Ty('x') @ Ty('y', 'z')
        Ty('x', 'y', 'z')

        Parameters
        ----------
        other : moncat.Ty

        Returns
        -------
        t : moncat.Ty
            such that :code:`t.objects == self.objects + other.objects`.

        Note
        ----
        We can take the sum of a list of type, specifying the unit `Ty()`.

        >>> sum([Ty('x'), Ty('y'), Ty('z')], Ty())
        Ty('x', 'y', 'z')

        We can take the exponent of a type by any natural number.

        >>> Ty('x') ** 3
        Ty('x', 'x', 'x')

        """
        return Ty(*(self.objects + other.objects))

    def __init__(self, *objects):
        self._objects = tuple(
            x if isinstance(x, Ob) else Ob(x) for x in objects)
        super().__init__(str(self))

    def __eq__(self, other):
        if not isinstance(other, Ty):
            return False
        return self.objects == other.objects

    def __hash__(self):
        return hash(repr(self))

    def __repr__(self):
        return "Ty({})".format(', '.join(repr(x.name) for x in self.objects))

    def __str__(self):
        return ' @ '.join(map(str, self)) or 'Ty()'

    def __len__(self):
        return len(self.objects)

    def __iter__(self):
        for i in range(len(self)):
            yield self[i]

    def __getitem__(self, key):
        if isinstance(key, slice):
            return Ty(*self.objects[key])
        return self.objects[key]

    def __matmul__(self, other):
        return self.tensor(other)

    def __add__(self, other):
        return self.tensor(other)

    def __pow__(self, n_times):
        if not isinstance(n_times, int):
            raise TypeError(messages.type_err(int, n_times))
        return sum(n_times * (self, ), type(self)())


class Diagram(cat.Diagram):
    """
    Defines a diagram given dom, cod, a list of boxes and offsets.

    >>> x, y, z, w = Ty('x'), Ty('y'), Ty('z'), Ty('w')
    >>> f0, f1, g = Box('f0', x, y), Box('f1', z, w), Box('g', y @ w, y)
    >>> d = Diagram(x @ z, y, [f0, f1, g], [0, 1, 0])
    >>> assert d == f0 @ f1 >> g

    Parameters
    ----------
    dom : moncat.Ty
        Domain of the diagram.
    cod : moncat.Ty
        Codomain of the diagram.
    boxes : list of :class:`Diagram`
        Boxes of the diagram.
    offsets : list of int
        Offsets of each box in the diagram.

    Raises
    ------
    :class:`discopy.cat.AxiomError`
        Whenever the boxes do not compose.
    """
    def __init__(self, dom, cod, boxes, offsets, _fast=False):
        if not isinstance(dom, Ty):
            raise TypeError(messages.type_err(Ty, dom))
        if not isinstance(cod, Ty):
            raise TypeError(messages.type_err(Ty, cod))
        if len(boxes) != len(offsets):
            raise ValueError(messages.boxes_and_offsets_must_have_same_len())
        if not _fast:
            scan = dom
            for box, off in zip(boxes, offsets):
                if not isinstance(box, Diagram):
                    raise TypeError(messages.type_err(Diagram, box))
                if not isinstance(off, int):
                    raise TypeError(messages.type_err(int, off))
                if scan[off: off + len(box.dom)] != box.dom:
                    raise AxiomError(messages.does_not_compose(
                        scan[off: off + len(box.dom)], box.dom))
                scan = scan[: off] + box.cod + scan[off + len(box.dom):]
            if scan != cod:
                raise AxiomError(messages.does_not_compose(scan, cod))
        super().__init__(dom, cod, [], _fast=True)
        self._boxes, self._offsets = tuple(boxes), tuple(offsets)

    def then(self, other):
        return Diagram(self.dom, other.cod,
                       self.boxes + other.boxes,
                       self.offsets + other.offsets, _fast=True)

    def dagger(self):
        return Diagram(self.cod, self.dom,
                       [f.dagger() for f in self.boxes[::-1]],
                       self.offsets[::-1], _fast=True)

    @staticmethod
    def id(x):
        return Id(x)

    @property
    def offsets(self):
        """
        The offset for a box in a diagram is the number of wires to its left.
        """
        return list(self._offsets)

    def tensor(self, other):
        """
        Returns the horizontal composition of 'self' with a diagram 'other'.

        This method is called using the binary operator `@`:

        >>> x, y, z, w = Ty('x'), Ty('y'), Ty('z'), Ty('w')
        >>> f0, f1 = Box('f0', x, y), Box('f1', z, w)
        >>> assert f0 @ f1 == f0.tensor(f1) == f0 @ Id(z) >> Id(y) @ f1

        Parameters
        ----------
        other : discopy.moncat.Diagram

        Returns
        -------
        diagram : discopy.moncat.Diagram
            the tensor of 'self' and 'other'.
        """
        if not isinstance(other, Diagram):
            raise TypeError(messages.type_err(Diagram, other))
        dom, cod = self.dom + other.dom, self.cod + other.cod
        boxes = self.boxes + other.boxes
        offsets = self.offsets + [n + len(self.cod) for n in other.offsets]
        return Diagram(dom, cod, boxes, offsets, _fast=True)

    def __matmul__(self, other):
        return self.tensor(other)

    def __eq__(self, other):
        if not isinstance(other, Diagram):
            return False
        return all(self.__getattribute__(attr) == other.__getattribute__(attr)
                   for attr in ['dom', 'cod', 'boxes', 'offsets'])

    def __repr__(self):
        if not self.boxes:  # i.e. self is identity.
            return repr(self.id(self.dom))
        if len(self.boxes) == 1 and self.dom == self.boxes[0].dom:
            return repr(self.boxes[0])  # i.e. self is a generator.
        return "Diagram(dom={}, cod={}, boxes={}, offsets={})".format(
            repr(self.dom), repr(self.cod),
            repr(self.boxes), repr(self.offsets))

    def __hash__(self):
        return hash(repr(self))

    def __str__(self):
        if not self.boxes:  # i.e. self is identity.
            return str(self.id(self.dom))

        def line(scan, box, off):
            left = "{} @ ".format(self.id(scan[:off])) if scan[:off] else ""
            right = " @ {}".format(self.id(scan[off + len(box.dom):]))\
                if scan[off + len(box.dom):] else ""
            return left + str(box) + right
        box, off = self.boxes[0], self.offsets[0]
        result = line(self.dom, box, off)
        scan = self.dom[:off] + box.cod + self.dom[off + len(box.dom):]
        for box, off in zip(self.boxes[1:], self.offsets[1:]):
            result = "{} >> {}".format(result, line(scan, box, off))
            scan = scan[:off] + box.cod + scan[off + len(box.dom):]
        return result

<<<<<<< HEAD
    def tensor(self, other):
        """
        Returns the horizontal composition of 'self' with a diagram 'other'.

        This method is called using the binary operator `@`:

        >>> x, y, z, w = Ty('x'), Ty('y'), Ty('z'), Ty('w')
        >>> f0, f1 = Box('f0', x, y), Box('f1', z, w)
        >>> assert f0 @ f1 == f0.tensor(f1) == f0 @ Id(z) >> Id(y) @ f1

        Parameters
        ----------
        other : discopy.moncat.Diagram

        Returns
        -------
        diagram : discopy.moncat.Diagram
            the tensor of 'self' and 'other'.
        """
        if not isinstance(other, Diagram):
            raise TypeError(messages.type_err(Diagram, other))
        dom, cod = self.dom + other.dom, self.cod + other.cod
        boxes = self.boxes + other.boxes
        offsets = self.offsets + [n + len(self.cod) for n in other.offsets]
        return Diagram(dom, cod, boxes, offsets, _fast=True)

    def __matmul__(self, other):
        return self.tensor(other)

    def __getitem__(self, key):
        """
        >>> x, y = Ty('x'), Ty('y')
        >>> f0, f1 = Box('f0', x, y), Box('f1', y, y)
        >>> g0 = Box('g', y @ y, x)
        >>> g1 = g0.dagger()
        >>> d = (f0 >> f1) @ Id(y @ x) >> g0 @ g1 >> f0 @ g0
        >>> assert len(d) == 6
        >>> assert d[1] == d[-5] == f1 @ Id(y @ x)
        >>> assert d[1:3] == d[1:-3] == f1 @ Id(y @ x) >> g0 @ Id(x)
        >>> assert d[2:] == d[-4:] == Id(y @ y @ x) >> g0 @ g1 >> f0 @ g0
        >>> assert d[:2] >> d[2:] == d
        >>> assert d[::-1] == d.dagger()
        >>> assert d[1::-1] == d[1:].dagger()
        >>> assert d[1:4:-1] == d.dagger()[2:5]
        """
        if isinstance(key, slice):
            if (key.stop or 0) < 0:
                return self[key.start: len(self) + key.stop]
            if (key.start or 0) < 0:
                return self[len(self) + key.start: key.stop]
            if (key.step or 0) == -1:
                return self.dagger()[len(self) - (key.stop or len(self)):
                                     len(self) - (key.start or 0)]
            if (key.step or 1) != 1:
                raise IndexError
            result = self[key.start or 0]
            for i in range((key.start or 0) + 1, key.stop or len(self)):
                result = result >> self[i]
            return result
        if isinstance(key, int):
            if key < 0:
                return self[len(self) + key]
            if key >= len(self):
                raise IndexError
            scan = self.dom
            for i in range(key):
                off, box = self.offsets[i], self.boxes[i]
                scan = scan[:off] + box.cod + scan[off + len(box.dom):]
            off, box = self.offsets[key], self.boxes[key]
            return Id(scan[:off]) @ box @ Id(scan[off + len(box.dom):])
        raise ValueError

    def then(self, other):
        """
        Returns the composition of `self` with a diagram `other`.

        This method is called using the binary operators `>>` and `<<`:

        >>> x, y, z, w = Ty('x'), Ty('y'), Ty('z'), Ty('w')
        >>> f0, f1 = Box('f0', x, y), Box('f1', z, w)
        >>> assert Id(x) @ f1 >> f0 @ Id(w) == f0 @ Id(w) << Id(x) @ f1

        Parameters
        ----------
        other : discopy.moncat.Diagram
            such that `self.cod == other.dom`.

        Returns
        -------
        diagram : discopy.moncat.Diagram
            such that `diagram.boxes == self.boxes + other.boxes`.

        Raises
        ------
        :class:`discopy.moncat.AxiomError`
            whenever `self` and `other` do not compose.
        """
        result = super().then(other)
        return Diagram(result.dom, result.cod, result.boxes,
                       self.offsets + other.offsets, _fast=True)

    def dagger(self):
        """
        Returns the dagger of `self`.

        Returns
        -------
        diagram : discopy.moncat.Diagram
            such that
            `diagram.boxes == [box.dagger() for box in self.boxes[::-1]]`

        Notes
        -----
        We can check the axioms of dagger (i.e. a contravariant involutive
        identity-on-objects endofunctor):

        >>> x, y, z = Ty('x'), Ty('y'), Ty('z')
        >>> f, g = Box('f', x, y @ z), Box('g', y @ z, z)
        >>> assert f.dagger().dagger() == f
        >>> assert Id(x).dagger() == Id(x)
        >>> assert (f >> g).dagger() == g.dagger() >> f.dagger()
        """
        return Diagram(self.cod, self.dom,
                       [f.dagger() for f in self.boxes[::-1]],
                       self.offsets[::-1], _fast=True)

    @staticmethod
    def id(x):
        """
        Returns the identity diagram on x.

        >>> assert Diagram.id(Ty('x')) == Id(Ty('x')) ==\\
        ...                               Diagram(Ty('x'), Ty('x'), [], [])

        :param x: Any type
        :type x: :class:`discopy.moncat.Ty`
        :returns: :class:`discopy.moncat.Id`
        """
        return Id(x)

=======
>>>>>>> 36fc1d12
    def build_graph(self):
        """
        Builds a networkx graph, called by
        :meth:`discopy.moncat.Diagram.draw`.

        Returns
        -------
        graph, positions, labels : tuple
            where:

            * :code:`graph` is a networkx graph with nodes for inputs, outputs,
              boxes and wires,
            * :code:`pos` is a dict from nodes to pairs of floats,
            * :code:`labels` is a dict from nodes to strings.
        """
        graph, pos, labels = nx.Graph(), dict(), dict()

        def add_node(node, position, label=None):
            graph.add_node(node)
            pos.update({node: position})
            if label is not None:
                labels.update({node: label})

        def add_box(scan, box, off, depth, x_pos):
            add_node('box_{}'.format(depth),
                     (x_pos, len(self) - depth - .5), str(box))
            for i, _ in enumerate(box.dom):
                wire, position = 'wire_dom_{}_{}'.format(depth, i), (
                    pos[scan[off + i]][0], len(self) - depth)
                add_node(wire, position, str(box.dom[i]))
                graph.add_edge(scan[off + i], wire)
                graph.add_edge(wire, 'box_{}'.format(depth))
            for i, _ in enumerate(box.cod):
                wire, position = 'wire_cod_{}_{}'.format(depth, i), (
                    x_pos - len(box.cod[1:]) / 2 + i, len(self) - depth - 1)
                add_node(wire, position, str(box.cod[i]))
                graph.add_edge('box_{}'.format(depth), wire)
            return scan[:off] + ['wire_cod_{}_{}'.format(depth, i)
                                 for i, _ in enumerate(box.cod)]\
                + scan[off + len(box.dom):]

        def make_space(scan, box, off):
            if not scan:
                return 0
            half_width = len(box.cod[:-1]) / 2 + 1
            if not box.dom:
                if not off:
                    x_pos = pos[scan[0]][0] - half_width
                elif off == len(scan):
                    x_pos = pos[scan[-1]][0] + half_width
                else:
                    right = pos[scan[off + len(box.dom)]][0]
                    x_pos = (pos[scan[off - 1]][0] + right) / 2
            else:
                right = pos[scan[off + len(box.dom) - 1]][0]
                x_pos = (pos[scan[off]][0] + right) / 2
            if off and pos[scan[off - 1]][0] > x_pos - half_width:
                limit = pos[scan[off - 1]][0]
                pad = limit - x_pos + half_width
                for node, position in pos.items():
                    if position[0] <= limit:
                        pos[node] = (pos[node][0] - pad, pos[node][1])
            if off + len(box.dom) < len(scan)\
                    and pos[scan[off + len(box.dom)]][0] < x_pos + half_width:
                limit = pos[scan[off + len(box.dom)]][0]
                pad = x_pos + half_width - limit
                for node, position in pos.items():
                    if position[0] >= limit:
                        pos[node] = (pos[node][0] + pad, pos[node][1])
            return x_pos

        for i, _ in enumerate(self.dom):
            add_node('input_{}'.format(i),
                     (i, len(self.boxes[:-1]) + 1), str(self.dom[i]))
        scan = ['input_{}'.format(i) for i, _ in enumerate(self.dom)]
        for depth, (box, off) in enumerate(zip(self.boxes, self.offsets)):
            x_pos = make_space(scan, box, off)
            scan = add_box(scan, box, off, depth, x_pos)
        for i, _ in enumerate(self.cod):
            add_node('output_{}'.format(i),
                     (pos[scan[i]][0], 0), str(self.cod[i]))
            graph.add_edge(scan[i], 'output_{}'.format(i))
        return graph, pos, labels

    def draw(self, **params):
        """
        Draws a diagram using networkx and matplotlib.

        Parameters
        ----------
        draw_as_nodes : bool, optional
            Whether to draw boxes as nodes, default is :code:`False`.
        color : string, optional
            Color of the box or node, default is white (:code:`'#ffffff'`) for
            boxes and red (:code:`'#ff0000'`) for nodes.
        textpad : float, optional
            Padding between text and wires, default is :code:`0.1`.
        draw_types : bool, optional
            Whether to draw type labels, default is :code:`False`.
        aspect : string, optional
            Aspect ratio, one of :code:`['equal', 'auto']`.
        margins : tuple, optional
            Margins, default is :code:`(0.05, 0.05)`.
        fontsize : int, optional
            Font size for the boxes, default is :code:`12`.
        fontsize_types : int, optional
            Font size for the types, default is :code:`12`.
        figsize : tuple, optional
            Figure size.
        path : str, optional
            Where to save the image, if `None` we call :code:`plt.show()`.
        """
        graph, positions, labels = self.build_graph()

        def draw_box(box, depth, axis):
            node = 'box_{}'.format(depth)
            if node not in graph.nodes():
                return
            if not box.dom and not box.cod:
                left, right = positions[node][0], positions[node][0]
            elif not box.dom:
                left, right = (
                    positions['wire_cod_{}_{}'.format(depth, i)][0]
                    for i in [0, len(box.cod) - 1])
            elif not box.cod:
                left, right = (
                    positions['wire_dom_{}_{}'.format(depth, i)][0]
                    for i in [0, len(box.dom) - 1])
            else:
                top_left, top_right = (
                    positions['wire_dom_{}_{}'.format(depth, i)][0]
                    for i in [0, len(box.dom) - 1])
                bottom_left, bottom_right = (
                    positions['wire_cod_{}_{}'.format(depth, i)][0]
                    for i in [0, len(box.cod) - 1])
                left = min(top_left, bottom_left)
                right = max(top_right, bottom_right)
            height = len(self) - depth - .75
            left, right = left - .25, right + .25
            path = Path(
                [(left, height), (right, height),
                 (right, height + .5), (left, height + .5), (left, height)],
                [Path.MOVETO] + 3 * [Path.LINETO] + [Path.CLOSEPOLY])
            axis.add_patch(PathPatch(
                path, facecolor=params.get('color', '#ffffff')))
            axis.text(positions[node][0], positions[node][1], labels[node],
                      ha='center', va='center',
                      fontsize=params.get('fontsize', 12))

        def draw_wires(axis):
            for case in ['input', 'output', 'wire_dom', 'wire_cod']:
                nodes = [n for n in graph.nodes if n[:len(case)] == case]
                nx.draw_networkx_nodes(
                    graph, positions, nodelist=nodes, node_size=0, ax=axis)
                for node in nodes:
                    i, j = positions[node]
                    if params.get('draw_types', True)\
                            and case in ['input', 'wire_cod']:
                        if node in labels.keys():
                            axis.text(
                                i + params.get('textpad', .1),
                                j - (params.get('textpad', .1)
                                     if case == 'input' else 0),
                                labels[node],
                                fontsize=params.get(
                                    'fontsize_types',
                                    params.get('fontsize', 12)))
                    if not params.get('draw_as_nodes', False):
                        if case == 'wire_dom':
                            positions[node] = (i, j - .25)
                        elif case == 'wire_cod':
                            positions[node] = (i, j + .25)
            for node0, node1 in graph.edges():
                source, target = positions[node0], positions[node1]
                path = Path([source, (target[0], source[1]), target],
                            [Path.MOVETO, Path.CURVE3, Path.CURVE3])
                axis.add_patch(PathPatch(path, facecolor='none'))
        _, axis = plt.subplots(figsize=params.get('figsize', None))
        draw_wires(axis)
        if params.get('draw_as_nodes', False):
            boxes = [node for node in graph.nodes if node[:3] == 'box']
            nx.draw_networkx_nodes(
                graph, positions, nodelist=boxes,
                node_color=params.get('color', '#ff0000'), ax=axis)
            nx.draw_networkx_labels(
                graph, positions,
                {n: l for n, l in labels.items() if n in boxes})
        else:
            for depth, box in enumerate(self.boxes):
                draw_box(box, depth, axis)
        plt.margins(*params.get('margins', (.05, .05)))
        plt.subplots_adjust(
            top=1, bottom=0, right=1, left=0, hspace=0, wspace=0)
        axis.set_aspect(params.get('aspect', 'equal'))
        plt.axis("off")
        if 'path' in params.keys():
            plt.savefig(params['path'])
            plt.close()
        plt.show()

    def interchange(self, i, j, left=False):
        """
        Returns a new diagram with boxes i and j interchanged.
        If there is a choice, i.e. when interchanging an effect and a state,
        then we return the right interchange move by default.
        """
        if not 0 <= i < len(self) or not 0 <= j < len(self):
            raise IndexError
        if i == j:
            return self
        if j < i - 1:
            result = self
            for k in range(i - j):
                result = result.interchange(i - k, i - k - 1, left=left)
            return result
        if j > i + 1:
            result = self
            for k in range(j - i):
                result = result.interchange(i + k, i + k + 1, left=left)
            return result
        if j < i:
            i, j = j, i
        box0, box1 = self.boxes[i], self.boxes[j]
        off0, off1 = self.offsets[i], self.offsets[j]
        # By default, we check if box0 is to the right first, then to the left.
        if left and off1 >= off0 + len(box0.cod):
            off1 = off1 - len(box0.cod) + len(box0.dom)
        elif off0 >= off1 + len(box1.dom):  # box0 right of box1
            off0 = off0 - len(box1.dom) + len(box1.cod)
        elif off1 >= off0 + len(box0.cod):  # box0 left of box1
            off1 = off1 - len(box0.cod) + len(box0.dom)
        else:
            raise InterchangerError(box0, box1)
        return Diagram(
            self.dom, self.cod,
            self.boxes[:i] + [box1, box0] + self.boxes[i + 2:],
            self.offsets[:i] + [off1, off0] + self.offsets[i + 2:],
            _fast=True)

    def normalize(self, left=False):
        """
        Returns a generator which yields the diagrams at each step towards
        a normal form. Never halts if the diagram is not connected.

        >>> s0, s1 = Box('s0', Ty(), Ty()), Box('s1', Ty(), Ty())
        >>> gen = (s0 @ s1).normalize()
        >>> for _ in range(3): print(next(gen))
        s1 >> s0
        s0 >> s1
        s1 >> s0
        """
        diagram = self
        while True:
            before = diagram
            for i in range(len(diagram) - 1):
                box0, box1 = diagram.boxes[i], diagram.boxes[i + 1]
                off0, off1 = diagram.offsets[i], diagram.offsets[i + 1]
                if left and off1 >= off0 + len(box0.cod)\
                        or not left and off0 >= off1 + len(box1.dom):
                    diagram = diagram.interchange(i, i + 1, left=left)
                    break
            if diagram == before:  # no more moves
                break
            yield diagram

    def normal_form(self, left=False):
        """
        Implements normalisation of connected diagrams, see arXiv:1804.07832.
        By default, we apply only right exchange moves.
        """
        diagram, cache = self, set()
        for _diagram in self.normalize(left=left):
            if _diagram in cache:
                raise NotImplementedError(messages.is_not_connected(self))
            diagram = _diagram
            cache.add(diagram)
        return diagram

    def to_gif(self, path, diagrams=None, **params):
        """
        Builds a gif with the normalisation steps.

        Parameters
        ----------
        path : str
            Where to save the image.
        timestep : int, optional
            Time step in milliseconds, default is :code:`500`.
        loop : bool, optional
            Whether to loop, default is :code:`False`
        diagrams : iterable, optional
            List of diagrams to draw, default is given by
            :meth:`discopy.moncat.Diagram.normalize`.

        Other Parameters
        ----------------
        Other parameters are passed to :meth:`discopy.moncat.Diagram.draw`.
        """
        timestep = params.get('timestep', 500)
        loop = params.get('loop', False)
        if diagrams is None:
            diagrams = [self]
            for diagram in self.normalize():
                if diagram in diagrams:
                    loop = True  # self has no normal_form.
                    break
                diagrams.append(diagram)
        frames = []
        with tempfile.TemporaryDirectory() as directory:
            for i, diagram in enumerate(diagrams):
                tmp_path = os.path.join(directory, '{}.png'.format(i))
                diagram.draw(path=tmp_path, **params)
                frames.append(Image.open(tmp_path))
            if loop:
                frames = frames + frames[::-1]
            frames[0].save(path, format='GIF', append_images=frames[1:],
                           save_all=True, duration=timestep,
                           **{'loop': 0} if loop else {})

    def flatten(self):
        """
        Takes a diagram of diagrams and returns a diagram.

        >>> x, y = Ty('x'), Ty('y')
        >>> f0, f1 = Box('f0', x, y), Box('f1', y, x)
        >>> g = Box('g', x @ y, y)
        >>> d = (Id(y) @ f0 @ Id(x) >> f0.dagger() @ Id(y) @ f0 >>\\
        ...      g @ f1 >> f1 @ Id(x)).normal_form()
        >>> assert d.slice().flatten().normal_form() == d
        """
        return MonoidalFunctor(Quiver(lambda x: x), Quiver(lambda f: f))(self)

    def slice(self):
        """
        Returns a diagram with diagrams of depth 1 as boxes such that its
        flattening gives the original diagram back, up to normal form.

        >>> x, y = Ty('x'), Ty('y')
        >>> f0, f1 = Box('f0', x, y), Box('f1', y, x)
        >>> d = f0 @ Id(y) >> f0.dagger() @ f1
        >>> assert d.slice().flatten().normal_form()\\
        ...        == (f0 @ f1 >> f0.dagger() @ Id(x)).normal_form()
        >>> assert d.slice().boxes[0].normal_form() == f0 @ f1
        >>> assert d.slice().flatten().normal_form() == d
        """
        def find_slice(diagram, i):
            n_boxes = 0
            for j in range(i + 1, len(diagram)):
                try:
                    diagram = diagram.interchange(j, i)
                    n_boxes += 1
                except InterchangerError:
                    pass
            return diagram, n_boxes
        diagram = self
        slices, i = [], 0
        while i < len(diagram):
            diagram, n_boxes = find_slice(diagram, i)
            slices += [diagram[i: i + n_boxes + 1]]
            i += n_boxes + 1
        return Diagram(self.dom, self.cod, slices, len(slices) * [0],
                       _fast=True)

    def depth(self):
        """
        Computes the depth of a diagram by slicing it

        >>> x, y = Ty('x'), Ty('y')
        >>> f, g = Box('f', x, y), Box('g', y, x)
        >>> assert Id(x @ y).depth() == 0
        >>> assert f.depth() == 1
        >>> assert (f @ g).depth() == 1
        >>> assert (f >> g).depth() == 2
        """
        return len(self.slice())

    def width(self):
        """
        Computes the width of a diagram,
        i.e. the maximum number of parallel wires.

        >>> x = Ty('x')
        >>> f = Box('f', x, x ** 4)
        >>> assert (f >> f.dagger()).width() == 4
        >>> assert (f @ Id(x ** 2) >> Id(x ** 2) @ f.dagger()).width() == 6
        """
        scan = self.dom
        width = len(scan)
        for box, off in zip(self.boxes, self.offsets):
            scan = scan[: off] + box.cod + scan[off + len(box.dom):]
            width = max(width, len(scan))
        return width


def spiral(n_cups, _type=Ty('x')):
    """
    Implements the asymptotic worst-case for normal_form, see arXiv:1804.07832.
    """
    unit, counit = Box('', Ty(), _type), Box('', _type, Ty())
    cup, cap = Box('', _type @ _type, Ty()), Box('', Ty(), _type @ _type)
    result = unit
    for i in range(n_cups):
        result = result >> Id(_type ** i) @ cap @ Id(_type ** (i + 1))
    result = result >> Id(_type ** n_cups) @ counit @ Id(_type ** n_cups)
    for i in range(n_cups):
        result = result >>\
            Id(_type ** (n_cups - i - 1)) @ cup @ Id(_type ** (n_cups - i - 1))
    return result


class InterchangerError(AxiomError):
    """
    This is raised when we try to interchange conected boxes.
    """
    def __init__(self, box0, box1):
        super().__init__("Boxes {} and {} do not commute.".format(box0, box1))


class Id(Diagram):
    """ Implements the identity diagram of a given type.

    >>> s, t = Ty('x', 'y'), Ty('z', 'w')
    >>> f = Box('f', s, t)
    >>> assert f >> Id(t) == f == Id(s) >> f
    """
    def __init__(self, x):
        """
        >>> assert Id(Ty('x')) == Diagram.id(Ty('x'))
        """
        super().__init__(x, x, [], [], _fast=True)

    def __repr__(self):
        """
        >>> Id(Ty('x'))
        Id(Ty('x'))
        """
        return "Id({})".format(repr(self.dom))

    def __str__(self):
        """
        >>> print(Id(Ty('x')))
        Id(x)
        """
        return "Id({})".format(str(self.dom))


class Box(cat.Box, Diagram):
    """
    Implements a box as a diagram with :code:`boxes=[self], offsets=[0]`.

    >>> f = Box('f', Ty('x', 'y'), Ty('z'))
    >>> assert Id(Ty('x', 'y')) >> f == f == f >> Id(Ty('z'))
    >>> assert Id(Ty()) @ f == f == f @ Id(Ty())
    >>> assert f == f.dagger().dagger()
    """
    def __init__(self, name, dom, cod, data=None, _dagger=False):
        cat.Box.__init__(self, name, dom, cod, data=data, _dagger=_dagger)
        Diagram.__init__(self, dom, cod, [self], [0], _fast=True)

    def __eq__(self, other):
        if isinstance(other, Box):
            return repr(self) == repr(other)
        if isinstance(other, Diagram):
            return (other.boxes, other.offsets) == ([self], [0])
        return False

    def __hash__(self):
        return hash(repr(self))


class MonoidalFunctor(Functor):
    """
    Implements a monoidal functor given its image on objects and arrows.
    One may define monoidal functors into custom categories by overriding
    the defaults ob_cls=Ty and ar_cls=Diagram.

    >>> x, y, z, w = Ty('x'), Ty('y'), Ty('z'), Ty('w')
    >>> f0, f1 = Box('f0', x, y, data=[0.1]), Box('f1', z, w, data=[1.1])
    >>> F = MonoidalFunctor({x: z, y: w, z: x, w: y}, {f0: f1, f1: f0})
    >>> assert F(f0) == f1 and F(f1) == f0
    >>> assert F(F(f0)) == f0
    >>> assert F(f0 @ f1) == f1 @ f0
    >>> assert F(f0 >> f0.dagger()) == f1 >> f1.dagger()
    """
    def __init__(self, ob, ar, ob_cls=None, ar_cls=None):
        if ob_cls is None:
            ob_cls = Ty
        if ar_cls is None:
            ar_cls = Diagram
        super().__init__(ob, ar, ob_cls=ob_cls, ar_cls=ar_cls)

    def __repr__(self):
        return super().__repr__().replace("Functor", "MonoidalFunctor")

    def __call__(self, diagram):
        if isinstance(diagram, Ty):
            return sum([self.ob[type(diagram)(x)] for x in diagram],
                       self.ob_cls())  # the empty type is the unit for sum.
        if isinstance(diagram, Box):
            return super().__call__(diagram)
        if isinstance(diagram, Diagram):
            scan, result = diagram.dom, self.ar_cls.id(self(diagram.dom))
            for box, off in zip(diagram.boxes, diagram.offsets):
                id_l = self.ar_cls.id(self(scan[:off]))
                id_r = self.ar_cls.id(self(scan[off + len(box.dom):]))
                result = result >> id_l @ self(box) @ id_r
                scan = scan[:off] + box.cod + scan[off + len(box.dom):]
            return result
        raise TypeError(messages.type_err(Diagram, diagram))<|MERGE_RESOLUTION|>--- conflicted
+++ resolved
@@ -282,36 +282,6 @@
             result = "{} >> {}".format(result, line(scan, box, off))
             scan = scan[:off] + box.cod + scan[off + len(box.dom):]
         return result
-
-<<<<<<< HEAD
-    def tensor(self, other):
-        """
-        Returns the horizontal composition of 'self' with a diagram 'other'.
-
-        This method is called using the binary operator `@`:
-
-        >>> x, y, z, w = Ty('x'), Ty('y'), Ty('z'), Ty('w')
-        >>> f0, f1 = Box('f0', x, y), Box('f1', z, w)
-        >>> assert f0 @ f1 == f0.tensor(f1) == f0 @ Id(z) >> Id(y) @ f1
-
-        Parameters
-        ----------
-        other : discopy.moncat.Diagram
-
-        Returns
-        -------
-        diagram : discopy.moncat.Diagram
-            the tensor of 'self' and 'other'.
-        """
-        if not isinstance(other, Diagram):
-            raise TypeError(messages.type_err(Diagram, other))
-        dom, cod = self.dom + other.dom, self.cod + other.cod
-        boxes = self.boxes + other.boxes
-        offsets = self.offsets + [n + len(self.cod) for n in other.offsets]
-        return Diagram(dom, cod, boxes, offsets, _fast=True)
-
-    def __matmul__(self, other):
-        return self.tensor(other)
 
     def __getitem__(self, key):
         """
@@ -356,76 +326,6 @@
             return Id(scan[:off]) @ box @ Id(scan[off + len(box.dom):])
         raise ValueError
 
-    def then(self, other):
-        """
-        Returns the composition of `self` with a diagram `other`.
-
-        This method is called using the binary operators `>>` and `<<`:
-
-        >>> x, y, z, w = Ty('x'), Ty('y'), Ty('z'), Ty('w')
-        >>> f0, f1 = Box('f0', x, y), Box('f1', z, w)
-        >>> assert Id(x) @ f1 >> f0 @ Id(w) == f0 @ Id(w) << Id(x) @ f1
-
-        Parameters
-        ----------
-        other : discopy.moncat.Diagram
-            such that `self.cod == other.dom`.
-
-        Returns
-        -------
-        diagram : discopy.moncat.Diagram
-            such that `diagram.boxes == self.boxes + other.boxes`.
-
-        Raises
-        ------
-        :class:`discopy.moncat.AxiomError`
-            whenever `self` and `other` do not compose.
-        """
-        result = super().then(other)
-        return Diagram(result.dom, result.cod, result.boxes,
-                       self.offsets + other.offsets, _fast=True)
-
-    def dagger(self):
-        """
-        Returns the dagger of `self`.
-
-        Returns
-        -------
-        diagram : discopy.moncat.Diagram
-            such that
-            `diagram.boxes == [box.dagger() for box in self.boxes[::-1]]`
-
-        Notes
-        -----
-        We can check the axioms of dagger (i.e. a contravariant involutive
-        identity-on-objects endofunctor):
-
-        >>> x, y, z = Ty('x'), Ty('y'), Ty('z')
-        >>> f, g = Box('f', x, y @ z), Box('g', y @ z, z)
-        >>> assert f.dagger().dagger() == f
-        >>> assert Id(x).dagger() == Id(x)
-        >>> assert (f >> g).dagger() == g.dagger() >> f.dagger()
-        """
-        return Diagram(self.cod, self.dom,
-                       [f.dagger() for f in self.boxes[::-1]],
-                       self.offsets[::-1], _fast=True)
-
-    @staticmethod
-    def id(x):
-        """
-        Returns the identity diagram on x.
-
-        >>> assert Diagram.id(Ty('x')) == Id(Ty('x')) ==\\
-        ...                               Diagram(Ty('x'), Ty('x'), [], [])
-
-        :param x: Any type
-        :type x: :class:`discopy.moncat.Ty`
-        :returns: :class:`discopy.moncat.Id`
-        """
-        return Id(x)
-
-=======
->>>>>>> 36fc1d12
     def build_graph(self):
         """
         Builds a networkx graph, called by
