--- conflicted
+++ resolved
@@ -360,7 +360,6 @@
             add_node('box_{}'.format(depth),
                      (x_pos, len(self) - depth - .5), str(box))
             for i, _ in enumerate(box.dom):
-<<<<<<< HEAD
                 wire, position = 'wire_dom_{}_{}'.format(depth, i), (
                     pos[scan[off + i]][0], len(self) - depth)
                 add_node(wire, position, str(box.dom[i]))
@@ -370,16 +369,6 @@
                 wire, position = 'wire_cod_{}_{}'.format(depth, i), (
                     x_pos - len(box.cod[1:]) / 2 + i, len(self) - depth - 1)
                 add_node(wire, position, str(box.cod[i]))
-=======
-                wire = 'wire_dom_{}_{}'.format(depth, i)
-                add_node(wire, (pos[scan[off + i]][0], len(self) - depth))
-                graph.add_edge(scan[off + i], wire)
-                graph.add_edge(wire, 'box_{}'.format(depth))
-            for i, _ in enumerate(box.cod):
-                wire = 'wire_cod_{}_{}'.format(depth, i)
-                add_node(wire, (x_pos - len(box.cod[1:]) / 2 + i,
-                                len(self) - depth - 1))
->>>>>>> 46580d0f
                 graph.add_edge('box_{}'.format(depth), wire)
             return scan[:off] + ['wire_cod_{}_{}'.format(depth, i)
                                  for i, _ in enumerate(box.cod)]\
@@ -417,30 +406,18 @@
 
         for i, _ in enumerate(self.dom):
             add_node('input_{}'.format(i),
-<<<<<<< HEAD
                      (i, len(self.boxes[:-1]) + 1), str(self.dom[i]))
-=======
-                     (i, len(self) + .5), str(self.dom[i]))
->>>>>>> 46580d0f
         scan = ['input_{}'.format(i) for i, _ in enumerate(self.dom)]
         for depth, (box, off) in enumerate(zip(self.boxes, self.offsets)):
             x_pos = make_space(scan, box, off)
             scan = add_box(scan, box, off, depth, x_pos)
         for i, _ in enumerate(self.cod):
             add_node('output_{}'.format(i),
-<<<<<<< HEAD
                      (pos[scan[i]][0], 0), str(self.cod[i]))
             graph.add_edge(scan[i], 'output_{}'.format(i))
         return graph, pos, labels
 
     def draw(self, **params):
-=======
-                     (pos[scan[i]][0], -.5), str(self.cod[i]))
-            graph.add_edge(scan[i], 'output_{}'.format(i))
-        return graph, pos, labels
-
-    def draw(self, show=True, aspect='equal'):
->>>>>>> 46580d0f
         """
         Draws a diagram using networkx and matplotlib.
 
@@ -475,7 +452,6 @@
         color = params.get('color', '#ff0000' if draw_as_nodes else '#ffffff')
 
         graph, positions, labels = self.build_graph()
-<<<<<<< HEAD
 
         def draw_box(box, depth, axis):
             node = 'box_{}'.format(depth)
@@ -546,35 +522,11 @@
                 draw_box(box, depth, axis)
         if margins is not None:
             plt.margins(*margins)
-=======
-        inputs, outputs, boxes, wires = (
-            [node for node in graph.nodes if node[:len(name)] == name]
-            for name in ('input', 'output', 'box', 'wire'))
-        _, axis = plt.subplots()
-        nx.draw_networkx_nodes(
-            graph, positions, nodelist=inputs, node_color='#ffffff', ax=axis)
-        nx.draw_networkx_nodes(
-            graph, positions, nodelist=outputs, node_color='#ffffff', ax=axis)
-        nx.draw_networkx_nodes(
-            graph, positions, nodelist=wires, node_size=0, ax=axis)
-        nx.draw_networkx_nodes(
-            graph, positions, nodelist=boxes, node_color='#ff0000', ax=axis)
-        nx.draw_networkx_labels(graph, positions, labels, ax=axis)
-        for u, v in graph.edges():
-            verts = [positions[u],
-                     (positions[v][0], positions[u][1]),
-                     positions[v]]
-            codes = [Path.MOVETO, Path.CURVE3, Path.CURVE3]
-            axis.add_patch(PathPatch(Path(verts, codes), facecolor='none'))
->>>>>>> 46580d0f
         plt.subplots_adjust(
             top=1, bottom=0, right=1, left=0, hspace=0, wspace=0)
         axis.set_aspect(aspect)
         plt.axis("off")
-<<<<<<< HEAD
         axis.autoscale(enable=True, axis='both', tight=False)
-=======
->>>>>>> 46580d0f
         if show:  # pragma: no cover
             plt.show()
 
